# Changelog

## [Unreleased]

### Added

- You can now search for information in packets, in similar fashion to Wireshark's packet search. Hit `ctrl-f`
  to open the search bar.
- Termshark now supports Wireshark-like profiles. Access via the new minibuffer profile commands: create to
  make a new profile; use to switch profile. A profile can be "linked" to a Wireshark profile to make use
  of Wireshark color profiles in termshark.

### Changed

<<<<<<< HEAD
- Now you can build and install termshark with one command: `go install github.com/gcla/termshark/v2/cmd/termshark`
=======
- Fixed a race condition that caused extcap captures (e.g. randpkt) to sporadically fail.
>>>>>>> d72d5adc
- Dark-mode is now the default in the absence of a specific user-setting.
- Fixed a bug that caused mouse-clicks within the hex view to not function correctly if the viewport was not
  at the top of the data to be displayed.
- When focus is in the packet hex view, the mouse wheel will no longer move the cursor - instead it will move
  the scroll position.
- If the display filter is empty, it is now displayed in cyan to indicate it is not yet either valid or
  invalid. This can be changed via the `filter-empty` theme element.
- In the conversations view, a column of IP addresses is now sorted numerically rather than lexicographically.
- Various text input widgets now support "bracketed-paste" meaning they understand when content is pasted into
  the terminal. The result is a smoother interface with fewer updates.
- Fixed a bug that caused the "client pkts" and "server pkts" counts in the stream reassembly view not to be
  updated.

## [2.3.0] - 2021-09-04
### Added

- Termshark's columns can now be changed via the minibuffer `columns` command. Columns can be added, removed
  or hidden from view. If your Wireshark config is available, termshark can
  import your Wireshark column configuration. Custom columns can be chosen via a display filter expression.
- The packet structure view now provides a contextual menu with options to
  - apply the structure filter as a custom column
  - prepare or apply the same filter as a display filter
- A new console-command, "wormhole", allows you to send termshark's current pcap with magic wormhole. Pair
  with the tmux plugin tmux-wormhole to open the pcap quickly in Wireshark.
- Added a -w flag - if supplied for a live capture, termshark will write the packets to this capture file.
- Added a config option, main.disk-cache-size-mb, that can be set to have termshark limit the size
  of its pcap cache directory.  When the directory size exceeds its limit, termshark deletes oldest
  pcap files first.
- Added a workflow that helps a user to upgrade from a low-color TERM setting if termshark detects that
  there is a 256-color version available in the terminfo database.
- Added 8-color light and dark themes for TERMs such as xterm and screen.
- Termshark is now available for M1 on Mac.

### Changed

- Fixed a bug that caused "And" and "Or" conversation filters to be incorrect if the current display filter is
  empty.
- Fixed a bug that caused multi-token capture filters to fail.
- Fixed a bug that slowed down the user's interaction with the display filter widget.

## [2.2.0] - 2021-01-03
### Added 

- Termshark is now available for linux/arm64, NetBSD and OpenBSD.
- Vim keys h, j, k and l can now be used in widgets that accept left, down, up and right user input.
- Termshark's tables support vim-style navigation - use G to go to the bottom, gg to go to the top, or
  add a numeric prefix.
- Other vim-style navigation keypresses are now implemented :r/:e to load a pcap, :q! to quit, ZZ to quit,
  C-w C-w to cycle through views and C-w = to reset spacing.
- You can now set packet marks with the m key (e.g. ma, mb). Jump to packet marks with the ' key (e.g. 'a,
  'b). Set cross-file packet marks with capital letters (e.g. mA, mB). Jump to last location with ''.
- Display termshark's log file via the new menu option "Show Log"
- Termshark now provides last-line mode/a minibuffer for issuing commands. Access it with the ":" key.
- Termshark provides the following minibuffer commands:
  - `recents` - pick a pcap from recently loaded files.
  - `filter` - pick a display filter from the recently used list.
  - `set` - set various config properties.
  - `marks` - display currently set local and cross-file packet marks.
- Map keys to other key sequences using a vim-style map command e.g. `map <f1> ZZ`. Use vim-syntax to express
  keystrokes - alphanumeric characters, and angle brackets for compound keys (`<C-s>`, `<A-\>`, `<esc>`,
  `<space>`, `<enter>`)
- Added support for themes. See this
  [example](https://raw.githubusercontent.com/gcla/termshark/master/assets/themes/dracula-256.toml). Themes
  are loaded from `~/.config/termshark/themes/` or from a small cache built-in
  to termshark. A new minibuffer command `theme` can be used to change theme;
  `no-theme` turns off theming.

### Changed

- Fixed a race condition that allowed an invalid Wireshark display filter to be applied.
- Fixed race conditions that resulted in spurious warnings about a failure to kill tshark processes
- If auto-scroll is enabled, and you navigate to a different packet in the packet list view during a live
  capture, auto-scroll is resumed if you hit 'G' or the `end` key.
- Fixed a problem preventing the correct operation of piped input to termshark on freebsd.
- The Escape key no longer opens the main menu. Instead it puts focus on the menu button. Hit Enter to open.
  This is more intuitive with the presence of ":" to open the minibuffer.

## [2.1.1] - 2020-02-02
### Added

- Termshark now provides a conversations view for the most common conversation types.
- Termshark now supports multiple live captures/interfaces on the command-line e.g. `termshark -i eth0 -i eth1`
- Termshark's packet hex view displays a scrollbar if the data doesn't fit in the space available.
- Termshark can show a capture file's properties using the capinfos binary (bundled with tshark).
- Termshark now supports [extcap interfaces](https://tshark.dev/capture/sources/extcap_interfaces/) by default. 

## [2.0.3] - 2019-12-23

### Added

- Termshark now colorizes its packet list view by default, using the current Wireshark `colorfilter` rules.
- Termshark now supports tshark's `-t` option to specify the timestamp format in the packet list view.

### Changed

- Fixed a potential deadlock when reassembling very long streams.

## [2.0.2] - 2019-11-11

### Changed

- Internal Go API name changes that I didn't understand when I released termshark V2.

## [2.0.1] - 2019-11-10

### Changed

- Fix a mistake that caused a build break on homebrew.

## [2.0.0] - 2019-11-10
### Added

- Termshark supports TCP and UDP stream reassembly. See termshark's "Analysis" menu.
- By popular demand, termshark now has a dark mode! To turn on, run termshark and open the menu.
- Termshark can be configured to "auto-scroll" when reading live data (interface, fifo or stdin).
- Termshark uses less CPU, is less laggy under mouse input, and will use less than half as much RAM on larger pcaps.
- Termshark now supports piped input e.g.
```
$ tshark -i eth0 -w - | termshark
```
- Termshark now supports input from a fifo e.g.
```
1$ mkfifo myfifo
1$ tshark -i eth0 -w myfifo
2$ termshark -r myfifo
```
- Termshark supports running its UI on a different tty (make sure the tty doesn't have another process competing for reads and writes). This is useful
  if you are feeding termshark with data from a process that writes to stderr, or if you want to see information displayed in the terminal that would
  be covered up by termshark's UI e.g.
```
termshark -i eth0 --tty=/dev/pts/5
```
- Like Wireshark, termshark will now preserve the opened and closed structure of a packet as you move from one packet to the next. This lets the user
  see differences between packets more easily.
- Termshark can now be installed for MacOS from [Homebrew](docs/FAQ.md#homebrew). 
- Termshark now respects job control signals sent via the shell i.e. SIGTSTP and SIGCONT.
- Termshark on Windows no longer depends on the Cywgin tail command (and thus a Cygwin installation).
- The current packet capture source (file, interface, pipe, etc) is displayed in the termshark title bar.
- Termshark can be configured to eagerly load all pcap PDML data, rather than 1000 packets at a time.

### Changed

- You can now simply hit enter in the display filter widget to make its value take effect.


## [1.0.0] - 2019-04-17

- Initial release.

[Unreleased]: https://github.com/gcla/termshark/commpare/v2.1.1...HEAD
[1.0.0]: https://github.com/gcla/termshark/releases/tag/v1.0.0
[2.0.0]: https://github.com/gcla/termshark/releases/tag/v2.0.0
[2.0.3]: https://github.com/gcla/termshark/releases/tag/v2.0.3
[2.1.1]: https://github.com/gcla/termshark/releases/tag/v2.1.1<|MERGE_RESOLUTION|>--- conflicted
+++ resolved
@@ -12,11 +12,8 @@
 
 ### Changed
 
-<<<<<<< HEAD
 - Now you can build and install termshark with one command: `go install github.com/gcla/termshark/v2/cmd/termshark`
-=======
 - Fixed a race condition that caused extcap captures (e.g. randpkt) to sporadically fail.
->>>>>>> d72d5adc
 - Dark-mode is now the default in the absence of a specific user-setting.
 - Fixed a bug that caused mouse-clicks within the hex view to not function correctly if the viewport was not
   at the top of the data to be displayed.
