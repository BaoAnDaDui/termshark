module github.com/gcla/termshark/v2

go 1.13

require (
	github.com/adam-hanna/arrayOperations v0.2.6
	github.com/antchfx/xmlquery v1.3.3
	github.com/antchfx/xpath v1.1.11 // indirect
	github.com/blang/semver v3.5.1+incompatible
	github.com/fsnotify/fsnotify v1.4.9 // indirect
	github.com/gcla/deep v1.0.2
	github.com/gcla/gowid v1.3.1-0.20220603022106-4d04cba8013a
	github.com/gcla/tail v1.0.1-0.20190505190527-650e90873359
	github.com/gcla/term v0.0.0-20220601234708-3e6af2ebff27
	github.com/gdamore/tcell/v2 v2.5.0
	github.com/gin-gonic/gin v1.7.0 // indirect
	github.com/go-test/deep v1.0.2 // indirect
	github.com/hashicorp/golang-lru v0.5.4
	github.com/jessevdk/go-flags v1.4.0
	github.com/kballard/go-shellquote v0.0.0-20180428030007-95032a82bc51
	github.com/magiconair/properties v1.8.4 // indirect
	github.com/mattn/go-isatty v0.0.12
	github.com/mitchellh/go-homedir v1.1.0
	github.com/mitchellh/mapstructure v1.4.0 // indirect
	github.com/mreiferson/go-snappystream v0.2.3
	github.com/pelletier/go-toml v1.8.1 // indirect
	github.com/pkg/errors v0.9.1
	github.com/psanford/wormhole-william v1.0.6-0.20210402190004-049df45b8d5a
	github.com/rakyll/statik v0.1.7
	github.com/shibukawa/configdir v0.0.0-20170330084843-e180dbdc8da0
	github.com/sirupsen/logrus v1.7.0
	github.com/spf13/afero v1.5.1 // indirect
	github.com/spf13/cast v1.3.1 // indirect
	github.com/spf13/jwalterweatherman v1.1.0 // indirect
	github.com/spf13/viper v1.7.1
	github.com/stretchr/testify v1.7.0
	github.com/tevino/abool v1.2.0
	gitlab.com/jonas.jasas/condchan v0.0.0-20190210165812-36637ad2b5bc // indirect
	golang.org/x/net v0.0.0-20201224014010-6772e930b67b // indirect
	golang.org/x/sys v0.0.0-20220318055525-2edf467146b5
	gopkg.in/fsnotify/fsnotify.v1 v1.4.7
	gopkg.in/ini.v1 v1.62.0 // indirect
	gopkg.in/tomb.v1 v1.0.0-20141024135613-dd632973f1e7 // indirect
	gopkg.in/yaml.v3 v3.0.0-20210107192922-496545a6307b // indirect
<<<<<<< HEAD
)
=======
	modernc.org/interval v1.0.0 // indirect
	modernc.org/mathutil v1.4.1 // indirect
)

//replace github.com/gcla/gowid => /home/gcla/go/src/github.com/gcla/gowid
>>>>>>> b92b83cd
<|MERGE_RESOLUTION|>--- conflicted
+++ resolved
@@ -42,12 +42,6 @@
 	gopkg.in/ini.v1 v1.62.0 // indirect
 	gopkg.in/tomb.v1 v1.0.0-20141024135613-dd632973f1e7 // indirect
 	gopkg.in/yaml.v3 v3.0.0-20210107192922-496545a6307b // indirect
-<<<<<<< HEAD
-)
-=======
 	modernc.org/interval v1.0.0 // indirect
 	modernc.org/mathutil v1.4.1 // indirect
-)
-
-//replace github.com/gcla/gowid => /home/gcla/go/src/github.com/gcla/gowid
->>>>>>> b92b83cd
+)