// Copyright 2019-2020 Graham Clark. All rights reserved.  Use of this source
// code is governed by the MIT license that can be found in the LICENSE
// file.

package main

import (
	"fmt"
	"os"
	"os/exec"
	"path/filepath"
	"runtime"
	"strconv"
	"strings"
	"sync"
	"syscall"
	"time"

	"github.com/blang/semver"
	"github.com/gcla/gowid"
	"github.com/gcla/termshark/v2"
	"github.com/gcla/termshark/v2/capinfo"
	"github.com/gcla/termshark/v2/cli"
	"github.com/gcla/termshark/v2/pcap"
	"github.com/gcla/termshark/v2/streams"
	"github.com/gcla/termshark/v2/system"
	"github.com/gcla/termshark/v2/tty"
	"github.com/gcla/termshark/v2/ui"
	"github.com/gcla/termshark/v2/widgets/filter"
	"github.com/gdamore/tcell"
	flags "github.com/jessevdk/go-flags"
	"github.com/mattn/go-isatty"
	"github.com/shibukawa/configdir"
	log "github.com/sirupsen/logrus"
	"github.com/spf13/viper"
	"gopkg.in/fsnotify.v1"

	"net/http"
	_ "net/http"
	_ "net/http/pprof"
)

//======================================================================

// Run cmain() and afterwards make sure all goroutines stop, then exit with
// the correct exit code. Go's main() prototype does not provide for returning
// a value.
func main() {
	// TODO - fix this later. goroutinewg is used every time a
	// goroutine is started, to ensure we don't terminate until all are
	// stopped. Any exception is a bug.
	var ensureGoroutinesStopWG sync.WaitGroup
	filter.Goroutinewg = &ensureGoroutinesStopWG
	termshark.Goroutinewg = &ensureGoroutinesStopWG
	pcap.Goroutinewg = &ensureGoroutinesStopWG
	streams.Goroutinewg = &ensureGoroutinesStopWG
	capinfo.Goroutinewg = &ensureGoroutinesStopWG
	ui.Goroutinewg = &ensureGoroutinesStopWG

	res := cmain()
	ensureGoroutinesStopWG.Wait()
	os.Exit(res)
}

func cmain() int {
	startedSuccessfully := false // true if we reached the point where packets were received and the UI started.
	uiSuspended := false         // true if the UI was suspended due to SIGTSTP

	sigChan := make(chan os.Signal, 100)
	// SIGINT and SIGQUIT will arrive only via an external kill command,
	// not the keyboard, because our line discipline is set up to pass
	// ctrl-c and ctrl-\ to termshark as keypress events. But we slightly
	// modify tcell's default and set up ctrl-z to invoke signal SIGTSTP
	// on the foreground process group. An alternative would just be to
	// recognize ctrl-z in termshark and issue a SIGSTOP to getpid() from
	// termshark but this wouldn't stop other processes in a termshark
	// pipeline e.g.
	//
	// tcpdump -i eth0 -w - | termshark -i -
	//
	// sending SIGSTOP to getpid() would not stop tcpdump. The expectation
	// with bash job control is that all processes in the foreground
	// process group will be suspended. I could send SIGSTOP to 0, to try
	// to get all processes in the group, but if e.g. tcpdump is running
	// as root and termshark is not, tcpdump will not be suspended. If
	// instead I set the line discipline such that ctrl-z is not passed
	// through but maps to SIGTSTP, then tcpdump will be stopped by ctrl-z
	// via the shell by virtue of the fact that when all pipeline
	// processes start running, they use the same tty line discipline.
	system.RegisterForSignals(sigChan)

	viper.SetConfigName("termshark") // no need to include file extension - looks for file called termshark.ini for example

	stdConf := configdir.New("", "termshark")
	dirs := stdConf.QueryFolders(configdir.Cache)
	if err := dirs[0].CreateParentDir("dummy"); err != nil {
		fmt.Printf("Warning: could not create cache dir: %v\n", err)
	}
	dirs = stdConf.QueryFolders(configdir.Global)
	if err := dirs[0].CreateParentDir("dummy"); err != nil {
		fmt.Printf("Warning: could not create config dir: %v\n", err)
	}
	viper.AddConfigPath(dirs[0].Path)

	if f, err := os.OpenFile(filepath.Join(dirs[0].Path, "termshark.toml"), os.O_RDONLY|os.O_CREATE, 0666); err != nil {
		fmt.Printf("Warning: could not create initial config file: %v\n", err)
	} else {
		f.Close()
	}

	err := viper.ReadInConfig()
	if err != nil {
		fmt.Println("Config file not found...")
	}

	if os.Getenv("TERMSHARK_CAPTURE_MODE") == "1" {
		err = system.DumpcapExt(termshark.DumpcapBin(), termshark.TSharkBin(), os.Args[1:]...)
		if err != nil {
			return 1
		} else {
			return 0
		}
	}

	// Used to determine if we should run tshark instead e.g. stdout is not a tty
	var tsopts cli.Tshark

	// Add help flag. This is no use for the user and we don't want to display
	// help for this dummy set of flags designed to check for pass-thru to tshark - but
	// if help is on, then we'll detect it, parse the flags as termshark, then
	// display the intended help.
	tsFlags := flags.NewParser(&tsopts, flags.IgnoreUnknown|flags.HelpFlag)
	_, err = tsFlags.ParseArgs(os.Args)

	passthru := true

	if err != nil {
		// If it's because of --help, then skip the tty check, and display termshark's help. This
		// ensures we don't display a useless help, and further that you can pipe termshark's help
		// into PAGER without invoking tshark.
		if ferr, ok := err.(*flags.Error); ok && ferr.Type == flags.ErrHelp {
			passthru = false
		} else {
			return 1
		}
	}

	if tsopts.TailFileValue() != "" {
		err = termshark.TailFile(tsopts.TailFileValue())
		if err != nil {
			fmt.Fprintf(os.Stderr, "Error: %v", err)
			return 1
		} else {
			return 0
		}
	}

	// Run after accessing the config so I can use the configured tshark binary, if there is one. I need that
	// binary in the case that termshark is run where stdout is not a tty, in which case I exec tshark - but
	// it makes sense to use the one in termshark.toml
	if passthru &&
		(cli.FlagIsTrue(tsopts.PassThru) ||
			(tsopts.PassThru == "auto" && !isatty.IsTerminal(os.Stdout.Fd())) ||
			tsopts.PrintIfaces) {

		tsharkBin, kverr := termshark.TSharkPath()
		if kverr != nil {
			fmt.Fprintf(os.Stderr, kverr.KeyVals["msg"].(string))
			return 1
		}

		args := []string{}
		for _, arg := range os.Args[1:] {
			if !termshark.StringInSlice(arg, cli.TermsharkOnly) && !termshark.StringIsArgPrefixOf(arg, cli.TermsharkOnly) {
				args = append(args, arg)
			}
		}
		args = append([]string{tsharkBin}, args...)

		if runtime.GOOS != "windows" {
			err = syscall.Exec(tsharkBin, args, os.Environ())
			if err != nil {
				fmt.Fprintf(os.Stderr, "Error execing tshark binary: %v\n", err)
				return 1
			}
		} else {
			// No exec() on windows
			c := exec.Command(args[0], args[1:]...)
			c.Stdout = os.Stdout
			c.Stderr = os.Stderr

			err = c.Start()
			if err != nil {
				fmt.Fprintf(os.Stderr, "Error starting tshark: %v\n", err)
				return 1
			}

			err = c.Wait()
			if err != nil {
				fmt.Fprintf(os.Stderr, "Error waiting for tshark: %v\n", err)
				return 1
			}

			return 0
		}
	}

	// Termshark's own command line arguments. Used if we don't pass through to tshark.
	var opts cli.Termshark

	// Parse the args now as intended for termshark
	tmFlags := flags.NewParser(&opts, flags.PassDoubleDash)
	var filterArgs []string
	filterArgs, err = tmFlags.Parse()

	if err != nil {
		fmt.Fprintf(os.Stderr, "Command-line error: %v\n\n", err)
		ui.WriteHelp(tmFlags, os.Stderr)
		return 1
	}

	if opts.Help {
		ui.WriteHelp(tmFlags, os.Stdout)
		return 0
	}

	if len(opts.Version) > 0 {
		res := 0
		ui.WriteVersion(tmFlags, os.Stdout)
		if len(opts.Version) > 1 {
			if tsharkBin, kverr := termshark.TSharkPath(); kverr != nil {
				fmt.Fprintf(os.Stderr, kverr.KeyVals["msg"].(string))
				res = 1
			} else {
				if ver, err := termshark.TSharkVersion(tsharkBin); err != nil {
					fmt.Fprintf(os.Stderr, "Could not determine version of tshark from binary %s\n", tsharkBin)
					res = 1
				} else {
					ui.WriteTsharkVersion(tmFlags, tsharkBin, ver, os.Stdout)
				}
			}
		}
		return res
	}

	usetty := opts.TtyValue()
	if usetty != "" {
		if ttyf, err := os.Open(usetty); err != nil {
			fmt.Fprintf(os.Stderr, "Could not open terminal %s: %v.\n", usetty, err)
			return 1
		} else {
			if !isatty.IsTerminal(ttyf.Fd()) {
				fmt.Fprintf(os.Stderr, "%s is not a terminal.\n", usetty)
				ttyf.Close()
				return 1
			}
			ttyf.Close()
		}
	} else {
		// Always override - in case the user has GOWID_TTY in a shell script (if they're
		// using the gcla fork of tcell for another application).
		usetty = "/dev/tty"
	}
	os.Setenv("GOWID_TTY", usetty)

	// Allow the user to override the shell's TERM variable this way. Perhaps the user runs
	// under screen/tmux, and the TERM variable doesn't reflect the fact their preferred
	// terminal emumlator supports 256 colors.
	termVar := termshark.ConfString("main.term", "")
	if termVar != "" {
		os.Setenv("TERM", termVar)
	}

	var psrcs []pcap.IPacketSource

	defer func() {
		for _, psrc := range psrcs {
			if psrc != nil {
				if remover, ok := psrc.(pcap.ISourceRemover); ok {
					remover.Remove()
				}
			}
		}
	}()

	pcapf := string(opts.Pcap)

	// If no interface specified, and no pcap specified via -r, then we assume the first
	// argument is a pcap file e.g. termshark foo.pcap
	if pcapf == "" && len(opts.Ifaces) == 0 {
		pcapf = string(opts.Args.FilterOrFile)
		// `termshark` => `termshark -i 1` (livecapture on default interface if no args)
		if pcapf == "" {
			if termshark.IsTerminal(os.Stdin.Fd()) {
				pfile, err := system.PickFile()
				switch err {
				case nil:
					// We're on termux/android, and we were given a file. Note that termux
					// makes a copy, so we ought to clean that up when termshark terminates.
					psrcs = append(psrcs, pcap.TemporaryFileSource{pcap.FileSource{Filename: pfile}})
				case system.NoPicker:
					// We're not on termux/android. Treat like this:
					// $ termshark
					// # use network interface 1 - maps to
					// # termshark -i 1
					psrcs = append(psrcs, pcap.InterfaceSource{Iface: "1"})
				default:
					// We're on termux/android, but got an unexpected error.
					//if err != termshark.NoPicker {
					// !NoPicker means we could be on android/termux, but something else went wrong
					if err = system.PickFileError(err.Error()); err != nil {
						// Termux's toast ran into an error...! Maybe not installed?
						fmt.Fprintf(os.Stderr, err.Error())
					}
					return 1
				}
			} else {
				// $ cat foo.pcap | termshark
				// # use stdin - maps to
				// $ cat foo.pcap | termshark -r -
				psrcs = append(psrcs, pcap.FileSource{Filename: "-"})
			}
		}
	} else {
		// Add it to filter args. Figure out later if they're capture or display.
		filterArgs = append(filterArgs, opts.Args.FilterOrFile)
	}

	if pcapf != "" && len(opts.Ifaces) > 0 {
		fmt.Fprintf(os.Stderr, "Please supply either a pcap or one or more live captures.\n")
		return 1
	}

	// Invariant: pcap != "" XOR len(opts.Ifaces) > 0
	if len(psrcs) == 0 {
		switch {
		case pcapf != "":
			psrcs = append(psrcs, pcap.FileSource{Filename: pcapf})
		case len(opts.Ifaces) > 0:
			for _, iface := range opts.Ifaces {
				psrcs = append(psrcs, pcap.InterfaceSource{Iface: iface})
			}
		}
	}

	fileSrcs := pcap.FileSystemSources(psrcs)
	if len(fileSrcs) == 1 {
		if len(psrcs) > 1 {
			fmt.Fprintf(os.Stderr, "You can't specify both a pcap and a live capture.\n")
			return 1
		}
	} else if len(fileSrcs) > 1 {
		fmt.Fprintf(os.Stderr, "You can't specify more than one pcap.\n")
		return 1
	}

	// Invariant: len(psrcs) > 0
	// Invariant: len(fileSrcs) == 1 => len(psrcs) == 1

	// go-flags returns [""] when no extra args are provided, so I can't just
	// test the length of this slice
	argsFilter := strings.Join(filterArgs, " ")

	// Work out capture filter afterwards because we need to determine first
	// whether any potential first argument is intended as a pcap file instead of
	// a capture filter.
	captureFilter := opts.CaptureFilter

	// Meaning there are only live captures
	if len(fileSrcs) == 0 && argsFilter != "" {
		if opts.CaptureFilter != "" {
			fmt.Fprintf(os.Stderr, "Two capture filters provided - '%s' and '%s' - please supply one only.\n", opts.CaptureFilter, argsFilter)
			return 1
		}
		captureFilter = argsFilter
	}

	displayFilter := opts.DisplayFilter

	// Validate supplied filters e.g. no capture filter when reading from file
	if len(fileSrcs) > 0 {
		if captureFilter != "" {
			fmt.Fprintf(os.Stderr, "Cannot use a capture filter when reading from a pcap file - '%s' and '%s'.\n", captureFilter, pcapf)
			return 1
		}
		if argsFilter != "" {
			if opts.DisplayFilter != "" {
				fmt.Fprintf(os.Stderr, "Two display filters provided - '%s' and '%s' - please supply one only.\n", opts.DisplayFilter, argsFilter)
				return 1
			}
			displayFilter = argsFilter
		}
	}

	// - means read from stdin. But termshark uses stdin for interacting with the UI. So if the
	// iface is -, then dup stdin to a free descriptor, adjust iface to read from that descriptor,
	// then open /dev/tty on stdin.
	newinputfd := -1

	// Here we check for
	// (a) sources named '-' - these need rewritten to /dev/fd/N and stdin needs to be moved
	// (b) fifo sources
	renamedStdin := false
	for pi, psrc := range psrcs {
		switch {
		case psrc.Name() == "-":
			if renamedStdin {
				fmt.Fprintf(os.Stderr, "Requested live capture %v (\"stdin\") cannot be supplied more than once.\n", psrc.Name())
				return 1
			}
			if termshark.IsTerminal(os.Stdin.Fd()) {
				fmt.Fprintf(os.Stderr, "Requested live capture is %v (\"stdin\") but stdin is a tty.\n", psrc.Name())
				fmt.Fprintf(os.Stderr, "Perhaps you intended to pipe packet input to termshark?\n")
				return 1
			}
			if runtime.GOOS != "windows" {
				newinputfd, err = system.MoveStdin()
				if err != nil {
					fmt.Fprintf(os.Stderr, "%v\n", err)
					return 1
				}
				psrcs[pi] = pcap.PipeSource{Descriptor: fmt.Sprintf("/dev/fd/%d", newinputfd), Fd: newinputfd}
				renamedStdin = true
			} else {
				fmt.Fprintf(os.Stderr, "Sorry, termshark does not yet support piped input on Windows.\n")
				return 1
			}
		default:
			stat, err := os.Stat(psrc.Name())
			if err != nil {
				if len(fileSrcs) > 0 {
					// Means this was supplied with -r - since any file sources means there's (a) 1 and (b)
					// no other sources. So it must stat. Note if we started with -i fifo, this check
					// isn't done... but it still ought to exist.
					fmt.Fprintf(os.Stderr, "Error reading file %s: %v.\n", psrc.Name(), err)
					return 1
				}
				continue
			}
			if stat.Mode()&os.ModeNamedPipe != 0 {
				// If termshark was invoked with -r myfifo, switch to -i myfifo, which tshark uses. This
				// also puts termshark in "interface" mode where it assumes the source is unbounded
				// (e.g. a different spinner)
				psrcs[pi] = pcap.FifoSource{Filename: psrc.Name()}
			} else {
				if pcapffile, err := os.Open(psrc.Name()); err != nil {
					// Do this up front before the UI starts to catch simple errors quickly - like
					// the file not being readable. It's possible that tshark would be able to read
					// it and the termshark user not, but unlikely.
					fmt.Fprintf(os.Stderr, "Error reading file %s: %v.\n", psrc.Name(), err)
					return 1
				} else {
					pcapffile.Close()
				}
			}
		}
	}

	// Here we now have an accurate view of all psrcs - either file, fifo, pipe or interface

	// Helpful to use logging when enumerating interfaces below, so do it first
	if !opts.LogTty {
		logfile := termshark.CacheFile("termshark.log")
		logfd, err := os.OpenFile(logfile, os.O_APPEND|os.O_WRONLY|os.O_CREATE, 0666)
		if err != nil {
			fmt.Fprintf(os.Stderr, "Could not create log file %s: %v\n", logfile, err)
			return 1
		}
		// Don't close it - just let the descriptor be closed at exit. logrus is used
		// in many places, some outside of this main function, and closing results in
		// an error often on freebsd.
		//defer logfd.Close()
		log.SetOutput(logfd)
	}

	if cli.FlagIsTrue(opts.Debug) {
		for _, addr := range termshark.LocalIPs() {
			log.Infof("Starting debug web server at http://%s:6060/debug/pprof/", addr)
		}
		go func() {
			log.Println(http.ListenAndServe("0.0.0.0:6060", nil))
		}()
	}

	for _, dir := range []string{termshark.CacheDir(), termshark.PcapDir()} {
		if _, err = os.Stat(dir); os.IsNotExist(err) {
			err = os.Mkdir(dir, 0777)
			if err != nil {
				fmt.Fprintf(os.Stderr, "Unexpected error making dir %s: %v", dir, err)
				return 1
			}
		}
	}

	// Write this pcap out here because the color validation code later depends on empty.pcap
	emptyPcap := termshark.CacheFile("empty.pcap")
	if _, err := os.Stat(emptyPcap); os.IsNotExist(err) {
		err = termshark.WriteEmptyPcap(emptyPcap)
		if err != nil {
			fmt.Fprintf(os.Stderr, "Could not create dummy pcap %s: %v", emptyPcap, err)
			return 1
		}
	}

	tsharkBin, kverr := termshark.TSharkPath()
	if kverr != nil {
		fmt.Fprintf(os.Stderr, kverr.KeyVals["msg"].(string))
		return 1
	}

	// Here, tsharkBin is a fully-qualified tshark binary that exists on the fs (absent race
	// conditions...)

	valids := termshark.ConfStrings("main.validated-tsharks")

	if !termshark.StringInSlice(tsharkBin, valids) {
		tver, err := termshark.TSharkVersion(tsharkBin)
		if err != nil {
			fmt.Fprintf(os.Stderr, "Could not determine tshark version: %v\n", err)
			return 1
		}
		// This is the earliest version I could determine gives reliable results in termshark.
		// tshark compiled against tag v1.10.1 doesn't populate the hex view.
		mver, _ := semver.Make("1.10.2")
		if tver.LT(mver) {
			fmt.Fprintf(os.Stderr, "termshark will not operate correctly with a tshark older than %v (found %v)\n", mver, tver)
			return 1
		}

		valids = append(valids, tsharkBin)
		termshark.SetConf("main.validated-tsharks", valids)
	}

	// If the last tshark we used isn't the same as the current one, then remove the cached fields
	// data structure so it can be regenerated.
	if tsharkBin != termshark.ConfString("main.last-used-tshark", "") {
		termshark.DeleteCachedFields()
	}

	// Write out the last-used tshark path. We do this to make the above fields cache be consistent
	// with the tshark binary we're using.
	termshark.SetConf("main.last-used-tshark", tsharkBin)

	// Determine if the current binary supports color. Tshark will fail with an error if it's too old
	// and you supply the --color flag. Assume true, and check if our current binary is not in the
	// validate list.
	ui.PacketColorsSupported = true
	colorTsharks := termshark.ConfStrings("main.color-tsharks")

	if !termshark.StringInSlice(tsharkBin, colorTsharks) {
		ui.PacketColorsSupported, err = termshark.TSharkSupportsColor(tsharkBin)
		if err != nil {
			ui.PacketColorsSupported = false
		} else {
			colorTsharks = append(colorTsharks, tsharkBin)
			termshark.SetConf("main.color-tsharks", colorTsharks)
		}
	}

	// If any of opts.Ifaces is provided as a number, it's meant as the index of the interfaces as
	// per the order returned by the OS. useIface will always be the name of the interface.

	var systemInterfaces map[int][]string
	// See if the interface argument is an integer
	for pi, psrc := range psrcs {
		checkInterfaceName := false
		ifaceIdx := -1
		if psrc.IsInterface() {
			if i, err := strconv.Atoi(psrc.Name()); err == nil {
				ifaceIdx = i
			}

			// If it's a fifo, then always treat is as a fifo and not a reference to something in tshark -D
			if ifaceIdx != -1 {
				// if the argument is an integer, then confirm it in the output of tshark -D
				checkInterfaceName = true
			} else if runtime.GOOS == "windows" {
				// If we're on windows, then all interfaces - indices and names -
				// will be in tshark -D, so confirm it there
				checkInterfaceName = true
			}
		}

		if checkInterfaceName {
			if systemInterfaces == nil {
				systemInterfaces, err = termshark.Interfaces()
				if err != nil {
					fmt.Fprintf(os.Stderr, "Could not enumerate network interfaces: %v\n", err)
					return 1
				}
			}

			gotit := false
			var canonicalName string
		iLoop:
			for n, i := range systemInterfaces { // (7, ["NDIS_...", "Local Area..."])
				if n == ifaceIdx {
					gotit = true
					canonicalName = i[0]
					break
				} else {
					for _, iname := range i {
						if iname == psrc.Name() {
							gotit = true
							canonicalName = i[0]
							break iLoop
						}
					}
				}
			}
			if gotit {
				// Guaranteed that psrc.IsInterface() is true
				// Use the canonical name e.g. "NDIS_...". Then the temporary filename will
				// have a more meaningful name.
				psrcs[pi] = pcap.InterfaceSource{Iface: canonicalName}
			} else {
				fmt.Fprintf(os.Stderr, "Could not find network interface %s\n", psrc.Name())
				return 1
			}
		}
	}

	watcher, err := termshark.NewConfigWatcher()
	if err != nil {
		fmt.Fprintf(os.Stderr, "Problem constructing config file watcher: %v", err)
		return 1
	}
	defer watcher.Close()

	//======================================================================

	// If != "", then the name of the file to which packets are saved when read from an
	// interface source. We can't just use the loader because the user might clear then load
	// a recent pcap on top of the originally loaded packets.
	ifacePcapFilename := ""

	defer func() {
		// if useIface != "" then we run dumpcap with the -i option - which
		// means the packet source is either an interface, a pipe, or a
		// fifo. In all cases, we save the packets to a file so that if a
		// filter is applied, we can restart - and so that we preserve the
		// capture at the end of running termshark.
		if len(fileSrcs) == 0 && startedSuccessfully {
			fmt.Printf("Packets read from %s have been saved in %s\n", pcap.SourcesString(psrcs), ifacePcapFilename)
		}
	}()

	//======================================================================

	ifaceExitCode := 0
	var ifaceErr error

	// This is deferred until after the app is Closed - otherwise messages written to stdout/stderr are
	// swallowed by tcell.
	defer func() {
		if ifaceExitCode != 0 {
			fmt.Fprintf(os.Stderr, "Cannot capture on device %s", pcap.SourcesString(psrcs))
			if ifaceErr != nil {
				fmt.Fprintf(os.Stderr, ": %v", ifaceErr)
			}
			fmt.Fprintf(os.Stderr, " (exit code %d)\n", ifaceExitCode)
			if runtime.GOOS == "linux" && os.Geteuid() != 0 {
				fmt.Fprintf(os.Stderr, "You might need: sudo setcap cap_net_raw,cap_net_admin+eip %s\n", termshark.PrivilegedBin())
				fmt.Fprintf(os.Stderr, "Or try running with sudo or as root.\n")
			}
			fmt.Fprintf(os.Stderr, "See https://termshark.io/no-root for more info.\n")
		}
	}()

	// Initialize application state for dark mode and auto-scroll
	ui.DarkMode = termshark.ConfBool("main.dark-mode", false)
	ui.AutoScroll = termshark.ConfBool("main.auto-scroll", true)
	ui.PacketColors = termshark.ConfBool("main.packet-colors", true)

	// Set them up here so they have access to any command-line flags that
	// need to be passed to the tshark commands used
	pdmlArgs := termshark.ConfStringSlice("main.pdml-args", []string{})
	psmlArgs := termshark.ConfStringSlice("main.psml-args", []string{})
	if opts.TimestampFormat != "" {
		psmlArgs = append(psmlArgs, "-t", opts.TimestampFormat)
	}
	tsharkArgs := termshark.ConfStringSlice("main.tshark-args", []string{})
	if ui.PacketColors && !ui.PacketColorsSupported {
		log.Warnf("Packet coloring is enabled, but %s does not support --color", tsharkBin)
		ui.PacketColors = false
	}
	cacheSize := termshark.ConfInt("main.pcap-cache-size", 64)
	bundleSize := termshark.ConfInt("main.pcap-bundle-size", 1000)
	if bundleSize <= 0 {
		maxBundleSize := 100000
		log.Infof("Config specifies pcap-bundle-size as %d - setting to max (%d)", bundleSize, maxBundleSize)
		bundleSize = maxBundleSize
	}
	ui.PcapScheduler = pcap.NewScheduler(
		pcap.MakeCommands(opts.DecodeAs, tsharkArgs, pdmlArgs, psmlArgs, ui.PacketColors),
		pcap.Options{
			CacheSize:      cacheSize,
			PacketsPerLoad: bundleSize,
		},
	)
	ui.Loader = ui.PcapScheduler.Loader

	// Buffered because I might send something in this goroutine
	startUIChan := make(chan struct{}, 1)
	// Used to cancel the display of a message telling the user why there is no UI yet.
	detectMsgChan := make(chan struct{}, 1)

	var iwatcher *fsnotify.Watcher
	var ifaceTmpFile string

	if len(fileSrcs) == 0 {
		srcNames := make([]string, 0, len(psrcs))
		for _, psrc := range psrcs {
			srcNames = append(srcNames, psrc.Name())
		}
		ifaceTmpFile = pcap.TempPcapFile(srcNames...)

		iwatcher, err = fsnotify.NewWatcher()
		if err != nil {
			fmt.Fprintf(os.Stderr, "Could not start filesystem watcher: %v\n", err)
			return 1
		}
		defer func() {
			if iwatcher != nil {
				iwatcher.Close()
			}
		}()

		// Don't start the UI until this file is created. When listening on a pipe,
		// termshark will start a process similar to:
		//
		// dumpcap -i /dev/fd/3 -w ~/.cache/pcaps/tmp123.pcap
		//
		// dumpcap will not actually create that file until it has data to write to it.
		// So we watch for the creation of that file, and until then, don't launch the UI.
		// Then if the feeding process needs input first e.g. sudo tcpdump needs password,
		// there won't be a conflict for reading /dev/tty.
		//
		if err := iwatcher.Add(termshark.PcapDir()); err != nil { //&& !os.IsNotExist(err) {
			fmt.Fprintf(os.Stderr, "Could not set up watcher for %s: %v\n", termshark.PcapDir(), err)
			return 1
		}

		fmt.Printf("(The termshark UI will start when packets are detected...)\n")

	} else {
		// Start UI right away, reading from a file
		startUIChan <- struct{}{}
	}

	// Do this before ui.Build. If ui.Build fails (e.g. bad TERM), then the filter will be left
	// running, so we need the defer to be in effect here and not after the processing of ui.Build's
	// error
	defer func() {
		if ui.FilterWidget != nil {
			ui.FilterWidget.Close()
		}
	}()

	var app *gowid.App
	if app, err = ui.Build(); err != nil {
		fmt.Fprintf(os.Stderr, "Error: %v\n", err)
		// Tcell returns ExitError now because if its internal terminfo DB does not have
		// a matching entry, it tries to build one with infocmp.
		if _, ok := termshark.RootCause(err).(*exec.ExitError); ok {
			fmt.Fprintf(os.Stderr, "Termshark could not recognize your terminal. Try changing $TERM.\n")
		}
		return 1
	}

	appRunner := app.Runner()

	// Populate the filter widget initially - runs asynchronously
	go ui.FilterWidget.UpdateCompletions(app)

	ui.Running = false

	validator := filter.Validator{
		Invalid: &filter.ValidateCB{
			App: app,
			Fn: func(app gowid.IApp) {
				if !ui.Running {
					fmt.Fprintf(os.Stderr, "Invalid filter: %s\n", displayFilter)
					ui.QuitRequestedChan <- struct{}{}
				} else {
					app.Run(gowid.RunFunction(func(app gowid.IApp) {
						ui.OpenError(fmt.Sprintf("Invalid filter: %s", displayFilter), app)
					}))
				}
			},
		},
	}

	if len(fileSrcs) > 0 {
		psrc := fileSrcs[0]
		absfile, err := filepath.Abs(psrc.Name())
		if err != nil {
			fmt.Fprintf(os.Stderr, "Could not determine working directory: %v\n", err)
			return 1
		}

		doit := func(app gowid.IApp) {
			app.Run(gowid.RunFunction(func(app gowid.IApp) {
				ui.FilterWidget.SetValue(displayFilter, app)
			}))
			ui.RequestLoadPcapWithCheck(absfile, displayFilter, app)
		}
		validator.Valid = &filter.ValidateCB{Fn: doit, App: app}
		validator.Validate(displayFilter)
		// no auto-scroll when reading a file
		ui.AutoScroll = false
	} else {

		// Verifies whether or not we will be able to read from the interface (hopefully)
		ifaceExitCode = 0
		for _, psrc := range psrcs {
			if psrc.IsInterface() {
				if ifaceExitCode, ifaceErr = termshark.RunForExitCode(
					termshark.CaptureBin(),
					[]string{"-i", psrc.Name(), "-a", "duration:1"},
					append(os.Environ(), "TERMSHARK_CAPTURE_MODE=1"),
				); ifaceExitCode != 0 {
					return 1
				}
			} else {
				// We only test one - the assumption is that if dumpcap can read from eth0, it can also read from eth1, ... And
				// this lets termshark start up more quickly.
				break
			}
		}

		ifValid := func(app gowid.IApp) {
			app.Run(gowid.RunFunction(func(app gowid.IApp) {
				ui.FilterWidget.SetValue(displayFilter, app)
			}))
			ifacePcapFilename = ifaceTmpFile
			ui.PcapScheduler.RequestLoadInterfaces(psrcs, captureFilter, displayFilter, ifaceTmpFile,
				pcap.HandlerList{
					ui.MakeSaveRecents("", displayFilter, app),
					ui.MakePacketViewUpdater(app),
					ui.MakeUpdateCurrentCaptureInTitle(app),
					ui.ManageStreamCache{},
				},
			)
		}
		validator.Valid = &filter.ValidateCB{Fn: ifValid, App: app}
		validator.Validate(displayFilter)
	}

	quitRequested := false
	quitIssuedToApp := false
	prevstate := ui.Loader.State()
	var prev float64

	progTicker := time.NewTicker(time.Duration(200) * time.Millisecond)

	loaderPsmlFinChan := ui.Loader.PsmlFinishedChan
	loaderIfaceFinChan := ui.Loader.IfaceFinishedChan
	loaderPdmlFinChan := ui.Loader.Stage2FinishedChan

	ctrlzLineDisc := tty.TerminalSignals{}

<<<<<<< HEAD
	// This is used to stop iface load and any stream reassembly. Make sure to
	// avoid any stream reassembly errors, since this is a controlled shutdown
	// but the tshark processes reading data for stream reassembly may still
	// complain about interruptions
	stopLoaders := func() {
		if ui.StreamLoader != nil {
			ui.StreamLoader.SuppressErrors = true
		}
		ui.Loader.SuppressErrors = true
		ui.Loader.Close()
	}
=======
	inactiveDuration := 30 * time.Second
	inactivityTimer := time.NewTimer(inactiveDuration)
>>>>>>> fba25533

Loop:
	for {
		var finChan <-chan time.Time
		var opsChan <-chan pcap.RunFn
		var tickChan <-chan time.Time
		var inactivityChan <-chan time.Time
		var emptyStructViewChan <-chan time.Time
		var emptyHexViewChan <-chan time.Time
		var psmlFinChan <-chan struct{}
		var ifaceFinChan <-chan struct{}
		var pdmlFinChan <-chan struct{}
		var tmpPcapWatcherChan <-chan fsnotify.Event
		var tmpPcapWatcherErrorsChan <-chan error
		var tcellEvents <-chan tcell.Event
		var afterRenderEvents <-chan gowid.IAfterRenderEvent
		// For setting struct views empty. This isn't done as soon as a load is initiated because
		// in the case we are loading from an interface and following new packets, we get an ugly
		// blinking effect where the loading message is displayed, shortly followed by the struct or
		// hex view which comes back from the pdml process (because the pdml process can only read
		// up to the end of the currently seen packets, each time it has to start afresh from the
		// beginning to get new packets). Waiting 500ms to display loading gives enough time, in
		// practice,

		if ui.EmptyStructViewTimer != nil {
			emptyStructViewChan = ui.EmptyStructViewTimer.C
		}
		// For setting hex views empty
		if ui.EmptyHexViewTimer != nil {
			emptyHexViewChan = ui.EmptyHexViewTimer.C
		}

		// This should really be moved to a handler...
		if ui.Loader.State() == 0 {
			if prevstate != 0 {
				// If the state has just switched to 0, it means no interface-reading process is
				// running. That means we will no longer be reading from an interface or a fifo, so
				// we point the loader at the file we wrote to the cache, and redirect all
				// loads/filters to that now.
				ui.Loader.TurnOffPipe()
				app.Run(gowid.RunFunction(func(app gowid.IApp) {
					ui.ClearProgressWidget(app)
					ui.SetProgressDeterminate(app) // always switch back - for pdml (partial) loads of later data.
				}))
				// When the progress bar is enabled, track the previous percentage reached. This is
				// so that I don't go "backwards" if I generate a progress value less than the last
				// one, using the current algorithm (because it would be confusing to see it go
				// backwards)
				prev = 0.0
			}

			if quitRequested {
				if ui.Running {
					if !quitIssuedToApp {
						app.Quit()
						quitIssuedToApp = true // Avoid closing app twice - doubly-closed channel
					}
				} else {
					// No UI so exit loop immediately
					break Loop
				}
			}
		}

		if ui.Loader.State()&(pcap.LoadingPdml|pcap.LoadingPsml) != 0 {
			tickChan = progTicker.C // progress is only enabled when a pcap may be loading
		}

		if ui.Loader.State()&pcap.LoadingPdml != 0 {
			pdmlFinChan = loaderPdmlFinChan
		}

		if ui.Loader.State()&pcap.LoadingPsml != 0 {
			psmlFinChan = loaderPsmlFinChan
		}

		if ui.Loader.State()&pcap.LoadingIface != 0 {
			ifaceFinChan = loaderIfaceFinChan
			inactivityChan = inactivityTimer.C
		}

		// (User) operations are enabled by default (the test predicate is nil), or if the predicate returns true
		// meaning the operation has reached its desired state. Only one operation can be in progress at a time.
		if ui.PcapScheduler.IsEnabled() {
			opsChan = ui.PcapScheduler.OperationsChan
		}

		// This tracks a temporary pcap file which is populated by dumpcap when termshark is
		// reading from a fifo. If iwatcher is nil, it means we've got data and don't need to
		// monitor any more.
		if iwatcher != nil {
			tmpPcapWatcherChan = iwatcher.Events
			tmpPcapWatcherErrorsChan = iwatcher.Errors
		}

		// Only process tcell and gowid events if the UI is running.
		if ui.Running {
			tcellEvents = app.TCellEvents
		}

		if ui.Fin != nil && ui.Fin.Active() {
			finChan = ui.Fin.C()
		}

		afterRenderEvents = app.AfterRenderEvents

		prevstate = ui.Loader.State()

		select {

		case <-inactivityChan:
			ui.Fin.Activate()
			app.Redraw()

		case <-finChan:
			ui.Fin.Advance()
			app.Redraw()

		case we := <-tmpPcapWatcherChan:
			if strings.Contains(we.Name, ifaceTmpFile) {
				log.Infof("Pcap file %v has appeared - launching UI", we.Name)
				iwatcher.Close()
				iwatcher = nil
				startUIChan <- struct{}{}
			}

		case err := <-tmpPcapWatcherErrorsChan:
			fmt.Fprintf(os.Stderr, "Unexpected watcher error for %s: %v", ifaceTmpFile, err)
			return 1

		case <-startUIChan:
			log.Infof("Launching termshark UI")

			// Go to termshark UI view
			if err = app.ActivateScreen(); err != nil {
				fmt.Fprintf(os.Stderr, "Error starting UI: %v\n", err)
				return 1
			}

			// Start tcell/gowid events for keys, etc
			appRunner.Start()

			// Reinstate  our terminal overrides that allow ctrl-z
			if err := ctrlzLineDisc.Set(); err != nil {
				ui.OpenError(fmt.Sprintf("Unexpected error setting Ctrl-z handler: %v\n", err), app)
			}

			ui.Running = true
			startedSuccessfully = true

			close(startUIChan)
			startUIChan = nil // make sure it's not triggered again

			close(detectMsgChan) // don't display the message about waiting for the UI

			defer func() {
				// Do this to make sure the program quits quickly if quit is invoked
				// mid-load. It's safe to call this if a pcap isn't being loaded.
				//
				// The regular stopLoadPcap will send a signal to pcapChan. But if app.quit
				// is called, the main select{} loop will be broken, and nothing will listen
				// to that channel. As a result, nothing stops a pcap load. This calls the
				// context cancellation function right away
				stopLoaders()

				appRunner.Stop()
				app.Close()
				ui.Running = false
			}()

		case <-ui.QuitRequestedChan:
			quitRequested = true
			if ui.Loader.State() != 0 {
				// We know we're not idle, so stop any load so the quit op happens quickly for the user. Quit
				// will happen next time round because the quitRequested flag is checked.
				stopLoaders()
			}

		case sig := <-sigChan:
			if system.IsSigTSTP(sig) {
				if ui.Running {
					// Remove our terminal overrides that allow ctrl-z
					ctrlzLineDisc.Restore()
					// Stop tcell/gowid events for keys, etc
					appRunner.Stop()
					// Go back to terminal view
					app.DeactivateScreen()

					ui.Running = false
					uiSuspended = true

				} else {
					log.Infof("UI not active - no terminal changes required.")
				}

				// This is not synchronous, but some time after calling this, we'll be suspended.
				if err := system.StopMyself(); err != nil {
					fmt.Fprintf(os.Stderr, "Unexpected error issuing SIGSTOP: %v\n", err)
					return 1
				}

			} else if system.IsSigCont(sig) {
				if uiSuspended {
					// Go to termshark UI view
					if err = app.ActivateScreen(); err != nil {
						fmt.Fprintf(os.Stderr, "Error starting UI: %v\n", err)
						return 1
					}

					// Start tcell/gowid events for keys, etc
					appRunner.Start()

					// Reinstate  our terminal overrides that allow ctrl-z
					if err := ctrlzLineDisc.Set(); err != nil {
						ui.OpenError(fmt.Sprintf("Unexpected error setting Ctrl-z handler: %v\n", err), app)
					}

					ui.Running = true
					uiSuspended = false
				}
			} else if system.IsSigUSR1(sig) {
				if cli.FlagIsTrue(opts.Debug) {
					termshark.ProfileCPUFor(20)
				} else {
					log.Infof("SIGUSR1 ignored by termshark - see the --debug flag")
				}

			} else if system.IsSigUSR2(sig) {
				if cli.FlagIsTrue(opts.Debug) {
					termshark.ProfileHeap()
				} else {
					log.Infof("SIGUSR2 ignored by termshark - see the --debug flag")
				}

			} else {
				log.Infof("Starting termination via signal %v", sig)
				ui.QuitRequestedChan <- struct{}{}
			}

		case fn := <-opsChan:
			// We run the requested operation - because operations are now enabled, since this channel
			// is listening - and the result tells us when operations can be re-enabled (i.e. the target
			// state of the operation just started, for example). This means we can let an operation
			// "complete", moving through a sequence of states to the final state, befpre accepting
			// another request.
			fn()

		case <-ui.CacheRequestsChan:
			ui.CacheRequests = pcap.ProcessPdmlRequests(ui.CacheRequests, ui.Loader,
				struct {
					ui.SetNewPdmlRequests
					ui.SetStructWidgets
				}{
					ui.SetNewPdmlRequests{ui.PcapScheduler},
					ui.SetStructWidgets{ui.Loader, app},
				})

		case <-ifaceFinChan:
			// this state change only happens if the load from the interface is explicitly
			// stopped by the user (e.g. the stop button). When the current data has come
			// from loading from an interface, when stopped we still want to be able to filter
			// on that data. So the load routines should treat it like a regular pcap
			// (until the interface is started again). That means the psml reader should read
			// from the file and not the fifo.
			loaderIfaceFinChan = ui.Loader.IfaceFinishedChan
			ui.Loader.SetState(ui.Loader.State() & ^pcap.LoadingIface)

		case <-psmlFinChan:
			if ui.Loader.LoadWasCancelled {
				// Don't reset cancel state here. If, after stopping an interface load, I
				// apply a filter, I need to know if the load was cancelled previously because
				// if it was cancelled, I need to load from the temp pcap; if not cancelled,
				// (meaning still running), then I just apply a new filter and have the pcap
				// reader read from the fifo. Only do this if the user isn't quitting the app,
				// otherwise it looks clumsy.
				if !quitRequested {
					app.Run(gowid.RunFunction(func(app gowid.IApp) {
						ui.OpenError("Loading was cancelled.", app)
					}))
				}
			}
			// Reset
			loaderPsmlFinChan = ui.Loader.PsmlFinishedChan
			ui.Loader.SetState(ui.Loader.State() & ^pcap.LoadingPsml)

		case <-pdmlFinChan:
			loaderPdmlFinChan = ui.Loader.Stage2FinishedChan
			ui.Loader.SetState(ui.Loader.State() & ^pcap.LoadingPdml)

		case <-tickChan:
			if system.HaveFdinfo && (ui.Loader.State() == pcap.LoadingPdml || !ui.Loader.ReadingFromFifo()) {
				app.Run(gowid.RunFunction(func(app gowid.IApp) {
					prev = ui.UpdateProgressBarForFile(ui.Loader, prev, app)
				}))
			} else {
				app.Run(gowid.RunFunction(func(app gowid.IApp) {
					ui.UpdateProgressBarForInterface(ui.Loader, app)
				}))
			}

		case <-emptyStructViewChan:
			app.Run(gowid.RunFunction(func(app gowid.IApp) {
				ui.SetStructViewMissing(app)
				ui.StopEmptyStructViewTimer()
			}))

		case <-emptyHexViewChan:
			app.Run(gowid.RunFunction(func(app gowid.IApp) {
				ui.SetHexViewMissing(app)
				ui.StopEmptyHexViewTimer()
			}))

		case ev := <-tcellEvents:
			app.HandleTCellEvent(ev, gowid.IgnoreUnhandledInput)
			inactivityTimer.Reset(inactiveDuration)

		case ev, ok := <-afterRenderEvents:
			// This means app.Quit() has been called, which closes the AfterRenderEvents
			// channel - and then will accept no more events. select will then return
			// nil on this channel - which we then use to break the loop
			if !ok {
				break Loop
			}
			app.RunThenRenderEvent(ev)

		case <-watcher.ConfigChanged():
			ui.UpdateRecentMenu(app)
		}

	}

	return 0
}

//======================================================================
// Local Variables:
// mode: Go
// fill-column: 78
// End:<|MERGE_RESOLUTION|>--- conflicted
+++ resolved
@@ -860,7 +860,6 @@
 
 	ctrlzLineDisc := tty.TerminalSignals{}
 
-<<<<<<< HEAD
 	// This is used to stop iface load and any stream reassembly. Make sure to
 	// avoid any stream reassembly errors, since this is a controlled shutdown
 	// but the tshark processes reading data for stream reassembly may still
@@ -872,10 +871,9 @@
 		ui.Loader.SuppressErrors = true
 		ui.Loader.Close()
 	}
-=======
+
 	inactiveDuration := 30 * time.Second
 	inactivityTimer := time.NewTimer(inactiveDuration)
->>>>>>> fba25533
 
 Loop:
 	for {
